# SmartEffector support
#
# Copyright (C) 2021  Dmitry Butyugin <dmbutyugin@google.com>
#
# This file may be distributed under the terms of the GNU GPLv3 license.

import logging
from . import probe

# SmartEffector communication protocol implemented here originates from
# https://github.com/Duet3D/SmartEffectorFirmware
BITS_PER_SECOND = 1000.

class ControlPinHelper:
    def __init__(self, pin_params):
        self._mcu = pin_params['chip']
        self._pin = pin_params['pin']
        self._start_value = self._invert = pin_params['invert']
        self._oid = None
        self._set_cmd = None
        self._mcu.register_config_callback(self._build_config)
    def _build_config(self):
        self._mcu.request_move_queue_slot()
        self._oid = self._mcu.create_oid()
        self._mcu.add_config_cmd(
            "config_digital_out oid=%d pin=%s value=%d default_value=%d"
            " max_duration=%d" % (self._oid, self._pin, self._start_value,
                                  self._start_value, 0))
        cmd_queue = self._mcu.alloc_command_queue()
        self._set_cmd = self._mcu.lookup_command(
            "queue_digital_out oid=%c clock=%u on_ticks=%u", cq=cmd_queue)
    def write_bits(self, start_time, bit_stream):
        bit_step = 1. / BITS_PER_SECOND
        last_value = self._start_value
        bit_time = start_time
        for b in bit_stream:
            value = (not not b) ^ self._invert
            if value != last_value:
                clock = self._mcu.print_time_to_clock(bit_time)
                self._set_cmd.send([self._oid, clock, value])
                last_value = value
            bit_time += bit_step
        # After the last bit, the signal on the control pin must go back
        # to its start value.
        if value != self._start_value:
            clock = self._mcu.print_time_to_clock(bit_time)
            self._set_cmd.send([self._oid, clock, self._start_value])
            bit_time += bit_step
        return bit_time

<<<<<<< HEAD
class SmartEffectorEndstopWrapper:
    # NOTE: this object is instantiated below and passed to the "mcu_probe"
    #       argument of "probe.PrinterProbe", in place of the normal 
    #       "ProbeEndstopWrapper" used in "probe.py".
=======
class SmartEffectorProbe:
>>>>>>> 12cd1d9e
    def __init__(self, config):
        self.printer = config.get_printer()
        self.gcode = self.printer.lookup_object('gcode')
        self.probe_accel = config.getfloat('probe_accel', 0., minval=0.)
        self.recovery_time = config.getfloat('recovery_time', 0.4, minval=0.)
        self.probe_wrapper = probe.ProbeEndstopWrapper(config)
        # Wrappers
        self.get_mcu = self.probe_wrapper.get_mcu
        self.add_stepper = self.probe_wrapper.add_stepper
        self.get_steppers = self.probe_wrapper.get_steppers
        self.home_start = self.probe_wrapper.home_start
        self.home_wait = self.probe_wrapper.home_wait
        self.query_endstop = self.probe_wrapper.query_endstop
        self.multi_probe_begin = self.probe_wrapper.multi_probe_begin
        self.multi_probe_end = self.probe_wrapper.multi_probe_end
        self.get_position_endstop = self.probe_wrapper.get_position_endstop
        # Common probe implementation helpers
        self.cmd_helper = probe.ProbeCommandHelper(
            config, self, self.probe_wrapper.query_endstop)
        self.probe_offsets = probe.ProbeOffsetsHelper(config)
        self.probe_session = probe.ProbeSessionHelper(config, self)
        # SmartEffector control
        control_pin = config.get('control_pin', None)
        if control_pin:
            ppins = self.printer.lookup_object('pins')
            pin_params = ppins.lookup_pin(control_pin, can_invert=True)
            self.control_pin = ControlPinHelper(pin_params)
            self.gcode.register_command("RESET_SMART_EFFECTOR",
                                        self.cmd_RESET_SMART_EFFECTOR,
                                        desc=self.cmd_RESET_SMART_EFFECTOR_help)
        else:
            self.control_pin = None
        self.gcode.register_command("SET_SMART_EFFECTOR",
                                    self.cmd_SET_SMART_EFFECTOR,
                                    desc=self.cmd_SET_SMART_EFFECTOR_help)
    def get_probe_params(self, gcmd=None):
        return self.probe_session.get_probe_params(gcmd)
    def get_offsets(self):
        return self.probe_offsets.get_offsets()
    def get_status(self, eventtime):
        return self.cmd_helper.get_status(eventtime)
    def start_probe_session(self, gcmd):
        return self.probe_session.start_probe_session(gcmd)
    def probing_move(self, pos, speed):
        phoming = self.printer.lookup_object('homing')
        return phoming.probing_move(self, pos, speed)
    def probe_prepare(self, hmove):
        # NOTE: this is supposed to fix the "" error.
        
        toolhead = self.printer.lookup_object('toolhead')
        
        # NOTE: "self.probe_wrapper" is a "ProbeEndstopWrapper" object,
        #       initialized in the same way than the g38 probe module.
        #       The "probe_prepare" method has something to do with 
        #       "multi" probing, which is not used in g38.
        self.probe_wrapper.probe_prepare(hmove)
        
        if self.probe_accel:
            systime = self.printer.get_reactor().monotonic()
            toolhead_info = toolhead.get_status(systime)
            self.old_max_accel = toolhead_info['max_accel']
            self.gcode.run_script_from_command(
                    "M204 S%.3f" % (self.probe_accel,))
        
        # NOTE: the "delay" set by recovery_time is implemented
        #       here as a "dwell" command.
        if self.recovery_time:
            toolhead.dwell(self.recovery_time)
        
    def probe_finish(self, hmove):
        if self.probe_accel:
            self.gcode.run_script_from_command(
                    "M204 S%.3f" % (self.old_max_accel,))
        self.probe_wrapper.probe_finish(hmove)
    def _send_command(self, buf):
        # Each byte is sent to the SmartEffector as
        # [0 0 1 0 b7 b6 b5 b4 !b4 b3 b2 b1 b0 !b0]
        bit_stream = []
        for b in buf:
            b = b & 0xFF
            bit_stream.extend([0, 0, 1, 0])
            bit_stream.extend([b & 0x80, b & 0x40, b & 0x20, b & 0x10])
            bit_stream.append((~b) & 0x10)
            bit_stream.extend([b & 0x08, b & 0x04, b & 0x02, b & 0x01])
            bit_stream.append((~b) & 0x01)
        # Wait for previous actions to finish
        toolhead = self.printer.lookup_object('toolhead')
        toolhead.wait_moves()
        start_time = toolhead.get_last_move_time()
        # Write generated bits to the control pin
        end_time = self.control_pin.write_bits(start_time, bit_stream)
        # Dwell to make sure no subseqent actions are queued together
        # with the SmartEffector programming
        toolhead.dwell(end_time - start_time)
        toolhead.wait_moves()
    cmd_SET_SMART_EFFECTOR_help = 'Set SmartEffector parameters'
    def cmd_SET_SMART_EFFECTOR(self, gcmd):
        sensitivity = gcmd.get_int('SENSITIVITY', None, minval=0, maxval=255)
        respond_info = []
        if sensitivity is not None:
            if self.control_pin is not None:
                buf = [105, sensitivity, 255 - sensitivity]
                self._send_command(buf)
                respond_info.append("sensitivity: %d" % (sensitivity,))
            else:
                raise gcmd.error("control_pin must be set in [smart_effector] "
                                 "for sensitivity programming")
        self.probe_accel = gcmd.get_float('ACCEL', self.probe_accel, minval=0.)
        self.recovery_time = gcmd.get_float('RECOVERY_TIME', self.recovery_time,
                                            minval=0.)
        if self.probe_accel:
            respond_info.append(
                    "probing accelartion: %.3f" % (self.probe_accel,))
        else:
            respond_info.append("probing acceleration control disabled")
        if self.recovery_time:
            respond_info.append(
                    "probe recovery time: %.3f" % (self.recovery_time,))
        else:
            respond_info.append("probe recovery time disabled")
        gcmd.respond_info("SmartEffector:\n" + "\n".join(respond_info))
    cmd_RESET_SMART_EFFECTOR_help = 'Reset SmartEffector settings (sensitivity)'
    def cmd_RESET_SMART_EFFECTOR(self, gcmd):
        buf = [131, 131]
        self._send_command(buf)
        gcmd.respond_info('SmartEffector sensitivity was reset')

def load_config(config):
    smart_effector = SmartEffectorProbe(config)
    config.get_printer().add_object('probe', smart_effector)
    return smart_effector<|MERGE_RESOLUTION|>--- conflicted
+++ resolved
@@ -48,14 +48,10 @@
             bit_time += bit_step
         return bit_time
 
-<<<<<<< HEAD
-class SmartEffectorEndstopWrapper:
+class SmartEffectorProbe:
     # NOTE: this object is instantiated below and passed to the "mcu_probe"
     #       argument of "probe.PrinterProbe", in place of the normal 
     #       "ProbeEndstopWrapper" used in "probe.py".
-=======
-class SmartEffectorProbe:
->>>>>>> 12cd1d9e
     def __init__(self, config):
         self.printer = config.get_printer()
         self.gcode = self.printer.lookup_object('gcode')
