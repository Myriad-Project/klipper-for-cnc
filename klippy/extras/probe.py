# Z-Probe support
#
# Copyright (C) 2017-2021  Kevin O'Connor <kevin@koconnor.net>
#
# This file may be distributed under the terms of the GNU GPLv3 license.

# Type checking without cyclic import error.
# See: https://stackoverflow.com/a/39757388
from __future__ import annotations
from typing import TYPE_CHECKING
if TYPE_CHECKING:
    from ..klippy import Printer
    from ..configfile import ConfigWrapper
    from ..toolhead import ToolHead
    from .homing import PrinterHoming

import logging
import pins
from . import manual_probe

HINT_TIMEOUT = """
If the probe did not move far enough to trigger, then
consider reducing the Z axis minimum position so the probe
can travel further (the Z minimum position can be negative).
"""

class PrinterProbe:
    def __init__(self, config: ConfigWrapper, mcu_probe, mcu_probe_name='probe'):
        # NOTE: "mcu_probe" is of "ProbeEndstopWrapper" class, which is a wrapper for "MCU_endstop".
        self.printer: Printer = config.get_printer()
        self.name = config.get_name()
        self.mcu_probe_name=mcu_probe_name
        self.mcu_probe: ProbeEndstopWrapper = mcu_probe
        self.speed = config.getfloat('speed', 5.0, above=0.)
        self.lift_speed = config.getfloat('lift_speed', self.speed, above=0.)
        self.x_offset = config.getfloat('x_offset', 0.)
        self.y_offset = config.getfloat('y_offset', 0.)
        self.z_offset = config.getfloat('z_offset')
        self.probe_calibrate_z = 0.
        self.multi_probe_pending = False
        self.last_state = False
        self.last_z_result = 0.
        self.gcode_move = self.printer.load_object(config, "gcode_move")
        # Infer Z position to move to during a probe
        if config.has_section('stepper_z'):
            zconfig = config.getsection('stepper_z')
            self.z_position = zconfig.getfloat('position_min', 0.,
                                               note_valid=False)
        else:
            pconfig = config.getsection('printer')
            self.z_position = pconfig.getfloat('minimum_z_position', 0.,
                                               note_valid=False)
        # Multi-sample support (for improved accuracy)
        self.sample_count = config.getint('samples', 1, minval=1)
        self.sample_retract_dist = config.getfloat('sample_retract_dist', 2.,
                                                   above=0.)
        atypes = {'median': 'median', 'average': 'average'}
        self.samples_result = config.getchoice('samples_result', atypes,
                                               'average')
        self.samples_tolerance = config.getfloat('samples_tolerance', 0.100,
                                                 minval=0.)
        self.samples_retries = config.getint('samples_tolerance_retries', 0,
                                             minval=0)
        
        # Register z_virtual_endstop pin
        # TODO: study this to implement probing on any direction.
        self.printer.lookup_object('pins').register_chip(self.mcu_probe_name, self)
        
        # Register homing event handlers
        # TODO: these will not be triggered by extra toolheads, consider updating.
        self.printer.register_event_handler("homing:homing_move_begin",
                                            self._handle_homing_move_begin)
        self.printer.register_event_handler("homing:homing_move_end",
                                            self._handle_homing_move_end)
        self.printer.register_event_handler("homing:home_rails_begin",
                                            self._handle_home_rails_begin)
        self.printer.register_event_handler("homing:home_rails_end",
                                            self._handle_home_rails_end)
        self.printer.register_event_handler("gcode:command_error",
                                            self._handle_command_error)
        # Register PROBE/QUERY_PROBE commands
        self.gcode = self.printer.lookup_object('gcode')
        self.gcode.register_command('PROBE', self.cmd_PROBE,
                                    desc=self.cmd_PROBE_help)
        self.gcode.register_command('QUERY_PROBE', self.cmd_QUERY_PROBE,
                                    desc=self.cmd_QUERY_PROBE_help)
        self.gcode.register_command('PROBE_CALIBRATE', self.cmd_PROBE_CALIBRATE,
                                    desc=self.cmd_PROBE_CALIBRATE_help)
        self.gcode.register_command('PROBE_ACCURACY', self.cmd_PROBE_ACCURACY,
                                    desc=self.cmd_PROBE_ACCURACY_help)
        self.gcode.register_command('Z_OFFSET_APPLY_PROBE',
                                    self.cmd_Z_OFFSET_APPLY_PROBE,
                                    desc=self.cmd_Z_OFFSET_APPLY_PROBE_help)
    # NOTE: Methods...
    def _handle_homing_move_begin(self, hmove):
        if self.mcu_probe in hmove.get_mcu_endstops():
            self.mcu_probe.probe_prepare(hmove)
    def _handle_homing_move_end(self, hmove):
        if self.mcu_probe in hmove.get_mcu_endstops():
            self.mcu_probe.probe_finish(hmove)
    def _handle_home_rails_begin(self, homing_state, rails):
        endstops = [es for rail in rails for es, name in rail.get_endstops()]
        if self.mcu_probe in endstops:
            self.multi_probe_begin()
    def _handle_home_rails_end(self, homing_state, rails):
        logging.info(f"probe._handle_home_rails_end: function triggered.")
        endstops = [es for rail in rails for es, name in rail.get_endstops()]
        if self.mcu_probe in endstops:
            self.multi_probe_end()
    def _handle_command_error(self):
        try:
            self.multi_probe_end()
        except:
            logging.exception("Multi-probe end")
    def multi_probe_begin(self):
        self.mcu_probe.multi_probe_begin()
        self.multi_probe_pending = True
    def multi_probe_end(self):
        if self.multi_probe_pending:
            self.multi_probe_pending = False
            self.mcu_probe.multi_probe_end()
    def setup_pin(self, pin_type, pin_params):
        if pin_type != 'endstop' or pin_params['pin'] != 'z_virtual_endstop':
            raise pins.error("Probe virtual endstop only useful as endstop pin")
        if pin_params['invert'] or pin_params['pullup']:
            raise pins.error("Can not pullup/invert probe virtual endstop")
        return self.mcu_probe
    def get_lift_speed(self, gcmd=None):
        if gcmd is not None:
            return gcmd.get_float("LIFT_SPEED", self.lift_speed, above=0.)
        return self.lift_speed
    def get_offsets(self):
        return self.x_offset, self.y_offset, self.z_offset
    
    def _probe(self, speed):
        toolhead: ToolHead = self.printer.lookup_object('toolhead')
        curtime = self.printer.get_reactor().monotonic()
        
        # TODO: consider removing this check.
        if 'z' not in toolhead.get_status(curtime)['homed_axes']:
            raise self.printer.command_error("Must home before probe")
<<<<<<< HEAD
        
        phoming: PrinterHoming = self.printer.lookup_object('homing')
=======
>>>>>>> b7f7b8a3
        pos = toolhead.get_position()

        # NOTE: "self.z_position" is equal to the "min_position"
        #       parameter from the "z_stepper" section.
        #       It is used to override the Z component of the 
        #       current toolhead position, probably to generate
        #       the target coordinates for the homing move.
        z_idx = toolhead.axis_map["Z"]
        pos[z_idx] = self.z_position
        
        try:
<<<<<<< HEAD
            # NOTE: This probe method uses "phoming.probing_move",
            #       passing it "mcu_probe" which is an instance of 
            #       "ProbeEndstopWrapper", a wrapper for the probes'
            #       MCU_endstop object.
            # NOTE: This is in contrast to "phoming.manual_home",
            #       which additionally requires a toolhead object.
            #       It turns out that, if not provided, HomingMove
            #       will get the main toolhead by lookup and use it.
            # NOTE: the method is passed "pos", which is "min_position"
            #       parameter from the "z_stepper" section, and the
            #       current XYE toolhead coordinates (see notes above). 
            epos = phoming.probing_move(self.mcu_probe, pos, speed)

=======
            epos = self.mcu_probe.probing_move(pos, speed)
>>>>>>> b7f7b8a3
        except self.printer.command_error as e:
            # NOTE: the "fail" logic of the G38 gcode could be
            #       based on this behaviour.
            reason = str(e)
            if "Timeout during endstop homing" in reason:
                reason += HINT_TIMEOUT
            raise self.printer.command_error(reason)
        # get z compensation from axis_twist_compensation
        axis_twist_compensation = self.printer.lookup_object(
            'axis_twist_compensation', None)
        z_compensation = 0
        if axis_twist_compensation is not None:
            z_compensation = (
                axis_twist_compensation.get_z_compensation_value(pos))
        # add z compensation to probe position
        epos[z_idx] += z_compensation
        epos_xyz = toolhead.get_axes(epos, "XYZ")
        self.gcode.respond_info("probe at %.3f,%.3f is z=%.6f" % tuple(epos_xyz))
        return epos[:-1]
    
    def _move(self, coord, speed):
        toolhead: ToolHead = self.printer.lookup_object('toolhead')
        toolhead.manual_move(coord, speed)

    def _calc_mean(self, positions):
        count = float(len(positions))
        return [sum([pos[i] for pos in positions]) / count
                for i in range(3)]

    def _calc_median(self, positions):
        z_sorted = sorted(positions, key=(lambda p: p[2]))
        middle = len(positions) // 2
        if (len(positions) & 1) == 1:
            # odd number of samples
            return z_sorted[middle]
        # even number of samples
        return self._calc_mean(z_sorted[middle-1:middle+1])
    
    # TODO: reuse this for probing on any direction.
    # NOTE: actually... it might be simpler to use the "_probe" method above directly.
    #       This function does a lot more than I need for G38.X.
    def run_probe(self, gcmd):
        # NOTE: this command is called by the "cmd_PROBE" handler immediately.
        speed = gcmd.get_float("PROBE_SPEED", self.speed, above=0.)
        lift_speed = self.get_lift_speed(gcmd)
        sample_count = gcmd.get_int("SAMPLES", self.sample_count, minval=1)
        sample_retract_dist = gcmd.get_float("SAMPLE_RETRACT_DIST",
                                             self.sample_retract_dist, above=0.)
        samples_tolerance = gcmd.get_float("SAMPLES_TOLERANCE",
                                           self.samples_tolerance, minval=0.)
        samples_retries = gcmd.get_int("SAMPLES_TOLERANCE_RETRIES",
                                       self.samples_retries, minval=0)
        samples_result = gcmd.get("SAMPLES_RESULT", self.samples_result)
        must_notify_multi_probe = not self.multi_probe_pending
        if must_notify_multi_probe:
            self.multi_probe_begin()

        # NOTE: gets the current Z position of the toolhead, before probing.
        #       It is used below after the probing move, likely to allow for
        #       repeatedprobing.
        toolhead: ToolHead = self.printer.lookup_object('toolhead')
        th_pos = toolhead.get_position()
        z_idx = toolhead.axis_map["Z"]
        
        retries = 0
        positions = []
        while len(positions) < sample_count:
            # Probe position
            # NOTE: "_probe" returns the fourth element in the "epos" list,
            #       returned by "phoming.probing_move" (which is really the
            #       output from "hmove.homing_move").
            pos = self._probe(speed)
            positions.append(pos)
            # Check samples tolerance
            z_positions = [p[z_idx] for p in positions]
            if max(z_positions) - min(z_positions) > samples_tolerance:
                if retries >= samples_retries:
                    raise gcmd.error("Probe samples exceed samples_tolerance")
                gcmd.respond_info("Probe samples exceed tolerance. Retrying...")
                retries += 1
                positions = []
            # Retract
            if len(positions) < sample_count:
                # NOTE: Is this a "rise" before repeating the move?
                new_z = pos[z_idx] + sample_retract_dist
                movepos = toolhead.update_axes(th_pos, Z=new_z)
                self._move(movepos, lift_speed)
        
        if must_notify_multi_probe:
            self.multi_probe_end()
        # Calculate and return result
        if samples_result == 'median':
            return self._calc_median(positions)
        return self._calc_mean(positions)
    
    # TODO: reuse this for probing on any direction.
    cmd_PROBE_help = "Probe Z-height at current XY position"
    def cmd_PROBE(self, gcmd):
        pos = self.run_probe(gcmd)
        gcmd.respond_info("Result is z=%.6f" % (pos[2],))
        self.last_z_result = pos[2]
    
    cmd_QUERY_PROBE_help = "Return the status of the z-probe"
    def cmd_QUERY_PROBE(self, gcmd):
        toolhead: ToolHead = self.printer.lookup_object('toolhead')
        print_time = toolhead.get_last_move_time()
        res = self.mcu_probe.query_endstop(print_time)
        self.last_state = res
        gcmd.respond_info("probe: %s" % (["open", "TRIGGERED"][not not res],))

    def get_status(self, eventtime):
        return {'name': self.name,
                'last_query': self.last_state,
                'last_z_result': self.last_z_result}

    cmd_PROBE_ACCURACY_help = "Probe Z-height accuracy at current XY position"
    def cmd_PROBE_ACCURACY(self, gcmd):
        speed = gcmd.get_float("PROBE_SPEED", self.speed, above=0.)
        lift_speed = self.get_lift_speed(gcmd)
        sample_count = gcmd.get_int("SAMPLES", 10, minval=1)
        sample_retract_dist = gcmd.get_float("SAMPLE_RETRACT_DIST",
                                             self.sample_retract_dist, above=0.)
        toolhead: ToolHead = self.printer.lookup_object('toolhead')
        x_idx, y_idx, z_idx = toolhead.get_axes_idxs("XYZ")  # NOTE: 0, 1, 2
        pos = toolhead.get_position()
        gcmd.respond_info("PROBE_ACCURACY at X:%.3f Y:%.3f Z:%.3f"
                          " (samples=%d retract=%.3f"
                          " speed=%.1f lift_speed=%.1f)\n"
                          % (pos[x_idx], pos[y_idx], pos[z_idx],
                             sample_count, sample_retract_dist,
                             speed, lift_speed))
        # Probe bed sample_count times
        self.multi_probe_begin()
        positions = []
        while len(positions) < sample_count:
            # Probe position
            pos = self._probe(speed)
            positions.append(pos)
            # Retract
            liftpos = toolhead.make_coords(Z=pos[z_idx] + sample_retract_dist)
            self._move(liftpos, lift_speed)
        self.multi_probe_end()
        # Calculate maximum, minimum and average values
        max_value = max([p[z_idx] for p in positions])
        min_value = min([p[z_idx] for p in positions])
        range_value = max_value - min_value
        avg_value = self._calc_mean(positions)[z_idx]
        median = self._calc_median(positions)[z_idx]
        # calculate the standard deviation
        deviation_sum = 0
        for i in range(len(positions)):
            deviation_sum += pow(positions[i][z_idx] - avg_value, 2.)
        sigma = (deviation_sum / len(positions)) ** 0.5
        # Show information
        gcmd.respond_info(
            "probe accuracy results: maximum %.6f, minimum %.6f, range %.6f, "
            "average %.6f, median %.6f, standard deviation %.6f" % (
            max_value, min_value, range_value, avg_value, median, sigma))

    def probe_calibrate_finalize(self, kin_pos):
        if kin_pos is None:
            return
        toolhead: ToolHead = self.printer.lookup_object('toolhead')
        z_idx = toolhead.axis_map["Z"]
        z_offset = self.probe_calibrate_z - kin_pos[z_idx]
        self.gcode.respond_info(
            "%s: z_offset: %.3f\n"
            "The SAVE_CONFIG command will update the printer config file\n"
            "with the above and restart the printer." % (self.name, z_offset))
        configfile = self.printer.lookup_object('configfile')
        configfile.set(self.name, 'z_offset', "%.3f" % (z_offset,))

    cmd_PROBE_CALIBRATE_help = "Calibrate the probe's z_offset"
    def cmd_PROBE_CALIBRATE(self, gcmd):
        manual_probe.verify_no_manual_probe(self.printer)
        # Get axes indexes.
        toolhead: ToolHead = self.printer.lookup_object('toolhead')
        x_idx, y_idx, z_idx = toolhead.get_axes_idxs("XYZ")  # NOTE: 0, 1, 2
        # Perform initial probe
        lift_speed = self.get_lift_speed(gcmd)
        curpos = self.run_probe(gcmd)
        # Move away from the bed
        self.probe_calibrate_z = curpos[z_idx]
        curpos[z_idx] += 5.
        self._move(curpos, lift_speed)
        # Move the nozzle over the probe point
        curpos[x_idx] += self.x_offset
        curpos[y_idx] += self.y_offset
        self._move(curpos, self.speed)
        # Start manual probe
        manual_probe.ManualProbeHelper(self.printer, gcmd,
                                       self.probe_calibrate_finalize)

    def cmd_Z_OFFSET_APPLY_PROBE(self,gcmd):
        offset = self.gcode_move.get_status()['homing_origin'].z
        configfile = self.printer.lookup_object('configfile')
        if offset == 0:
            self.gcode.respond_info("Nothing to do: Z Offset is 0")
        else:
            new_calibrate = self.z_offset - offset
            self.gcode.respond_info(
                "%s: z_offset: %.3f\n"
                "The SAVE_CONFIG command will update the printer config file\n"
                "with the above and restart the printer."
                % (self.name, new_calibrate))
            configfile.set(self.name, 'z_offset', "%.3f" % (new_calibrate,))
    cmd_Z_OFFSET_APPLY_PROBE_help = "Adjust the probe's z_offset"

# Endstop wrapper that enables probe specific features
class ProbeEndstopWrapper:
    def __init__(self, config):
        self.printer = config.get_printer()
        self.position_endstop = config.getfloat('z_offset')
        self.stow_on_each_sample = config.getboolean(
            'deactivate_on_each_sample', True)
        gcode_macro = self.printer.load_object(config, 'gcode_macro')
        self.activate_gcode = gcode_macro.load_template(
            config, 'activate_gcode', '')
        self.deactivate_gcode = gcode_macro.load_template(
            config, 'deactivate_gcode', '')
        
        # Create an "endstop" object to handle the probe pin
        ppins = self.printer.lookup_object('pins')
        pin = config.get('pin')
        pin_params = ppins.lookup_pin(pin, can_invert=True, can_pullup=True)
        mcu = pin_params['chip']
        self.mcu_endstop = mcu.setup_pin('endstop', pin_params)
        self.printer.register_event_handler('klippy:mcu_identify',
                                            self._handle_mcu_identify)
        # Wrappers
        self.get_mcu = self.mcu_endstop.get_mcu
        self.add_stepper = self.mcu_endstop.add_stepper
        self.get_steppers = self.mcu_endstop.get_steppers
        self.home_start = self.mcu_endstop.home_start
        self.home_wait = self.mcu_endstop.home_wait
        self.query_endstop = self.mcu_endstop.query_endstop
        # multi probes state
        self.multi = 'OFF'
    
    def _handle_mcu_identify(self):
        logging.info("ProbeEndstopWrapper._handle_mcu_identify activated (Z axis)")
        kin = self.printer.lookup_object('toolhead').get_kinematics()
        for stepper in kin.get_steppers():
            if stepper.is_active_axis('z'):
                self.add_stepper(stepper)
    def _raise_probe(self):
        toolhead = self.printer.lookup_object('toolhead')
        start_pos = toolhead.get_position()
        self.deactivate_gcode.run_gcode_from_command()
        if toolhead.get_position()[:-1] != start_pos[:-1]:
            raise self.printer.command_error(
                "Toolhead moved during probe deactivate_gcode script")
    def _lower_probe(self):
        toolhead = self.printer.lookup_object('toolhead')
        start_pos = toolhead.get_position()
        self.activate_gcode.run_gcode_from_command()
        if toolhead.get_position()[:-1] != start_pos[:-1]:
            raise self.printer.command_error(
                "Toolhead moved during probe activate_gcode script")
    def multi_probe_begin(self):
        if self.stow_on_each_sample:
            return
        self.multi = 'FIRST'
    def multi_probe_end(self):
        if self.stow_on_each_sample:
            return
        self._raise_probe()
        self.multi = 'OFF'
    def probing_move(self, pos, speed):
        phoming = self.printer.lookup_object('homing')
        return phoming.probing_move(self, pos, speed)
    def probe_prepare(self, hmove):
        if self.multi == 'OFF' or self.multi == 'FIRST':
            self._lower_probe()
            if self.multi == 'FIRST':
                self.multi = 'ON'
    def probe_finish(self, hmove):
        if self.multi == 'OFF':
            self._raise_probe()
    def get_position_endstop(self):
        return self.position_endstop

# Helper code that can probe a series of points and report the
# position at each point.
class ProbePointsHelper:
    def __init__(self, config: ConfigWrapper, finalize_callback, default_points=None):
        self.printer = config.get_printer()
        self.toolhead: ToolHead = None
        self.finalize_callback = finalize_callback
        self.probe_points = default_points
        self.name = config.get_name()
        self.gcode = self.printer.lookup_object('gcode')
        # Read config settings
        if default_points is None or config.get('points', None) is not None:
            self.probe_points = config.getlists('points', seps=(',', '\n'),
                                                parser=float, count=2)
        def_move_z = config.getfloat('horizontal_move_z', 5.)
        self.default_horizontal_move_z = def_move_z
        self.speed = config.getfloat('speed', 50., above=0.)
        self.use_offsets = False
        # Internal probing state
        self.lift_speed = self.speed
        # NOTE: This "probe_offsets" is a default value, that can be
        #       replaced by the offsets from "probe.py", which are 3
        #       (X, Y, and Z) with values from the printer config files.
        # TODO: Consider extending this to multi-axis klipper.
        self.probe_offsets = (0., 0., 0.)
        self.results = []
        # Update toolhead attribute when available.
        self.printer.register_event_handler("klippy:connect",
                                            self._handle_connect)
    def _handle_connect(self):
            self.toolhead = self.printer.lookup_object('toolhead')
    def minimum_points(self,n):
        if len(self.probe_points) < n:
            raise self.printer.config_error(
                "Need at least %d probe points for %s" % (n, self.name))
    def update_probe_points(self, points, min_points):
        self.probe_points = points
        self.minimum_points(min_points)
    def use_xy_offsets(self, use_offsets):
        self.use_offsets = use_offsets
    def get_lift_speed(self):
        return self.lift_speed
    def _move_next(self):
        # Lift toolhead
        speed = self.lift_speed
        if not self.results:
            # Use full speed to first probe position
            speed = self.speed
        movepos = self.toolhead.make_coords(Z=self.horizontal_move_z)
        self.toolhead.manual_move(movepos, speed)
        # Check if done probing
        if len(self.results) >= len(self.probe_points):
            self.toolhead.get_last_move_time()
            res = self.finalize_callback(self.probe_offsets, self.results)
            if res != "retry":
                return True
            self.results = []
        # Move to next XY probe point
        nextpos = list(self.probe_points[len(self.results)])
        x_idx, y_idx = self.toolhead.get_axes_idxs("XY")
        if self.use_offsets:
            nextpos[x_idx] -= self.probe_offsets[x_idx]
            nextpos[y_idx] -= self.probe_offsets[y_idx]
        self.toolhead.manual_move(nextpos, self.speed)
        return False
    def start_probe(self, gcmd):
        manual_probe.verify_no_manual_probe(self.printer)
        # Lookup objects
        # NOTE: The 'probe' object is a "PrinterProbe" instance, that
        #       may have been registered, for example, by "bltouch.py".
        probe: PrinterProbe = self.printer.lookup_object('probe', None)
        method = gcmd.get('METHOD', 'automatic').lower()
        self.results = []
        def_move_z = self.default_horizontal_move_z
        self.horizontal_move_z = gcmd.get_float('HORIZONTAL_MOVE_Z',
                                                def_move_z)
        if probe is None or method != 'automatic':
            # Manual probe
            self.lift_speed = self.speed
            self.probe_offsets = (0., 0., 0.)
            self._manual_probe_start()
            return
        # Perform automatic probing
        self.lift_speed = probe.get_lift_speed(gcmd)
        self.probe_offsets = probe.get_offsets()
        z_idx = self.toolhead.axis_map["Z"]
        if self.horizontal_move_z < self.probe_offsets[z_idx]:
            raise gcmd.error("horizontal_move_z can't be less than"
                             " probe's z_offset")
        probe.multi_probe_begin()
        while 1:
            done = self._move_next()
            if done:
                break
            pos = probe.run_probe(gcmd)
            self.results.append(pos)
        probe.multi_probe_end()
    def _manual_probe_start(self):
        done = self._move_next()
        if not done:
            gcmd = self.gcode.create_gcode_command("", "", {})
            manual_probe.ManualProbeHelper(self.printer, gcmd,
                                           self._manual_probe_finalize)
    def _manual_probe_finalize(self, kin_pos):
        if kin_pos is None:
            return
        self.results.append(kin_pos)
        self._manual_probe_start()

def load_config(config):
    return PrinterProbe(config, ProbeEndstopWrapper(config))<|MERGE_RESOLUTION|>--- conflicted
+++ resolved
@@ -139,11 +139,7 @@
         # TODO: consider removing this check.
         if 'z' not in toolhead.get_status(curtime)['homed_axes']:
             raise self.printer.command_error("Must home before probe")
-<<<<<<< HEAD
-        
-        phoming: PrinterHoming = self.printer.lookup_object('homing')
-=======
->>>>>>> b7f7b8a3
+
         pos = toolhead.get_position()
 
         # NOTE: "self.z_position" is equal to the "min_position"
@@ -155,23 +151,18 @@
         pos[z_idx] = self.z_position
         
         try:
-<<<<<<< HEAD
-            # NOTE: This probe method uses "phoming.probing_move",
-            #       passing it "mcu_probe" which is an instance of 
-            #       "ProbeEndstopWrapper", a wrapper for the probes'
-            #       MCU_endstop object.
+            # NOTE: "mcu_probe" is an instance of "ProbeEndstopWrapper",
+            #       a wrapper for the probes' MCU_endstop object.
+            #       Previous versions used "phoming.probing_move"
             # NOTE: This is in contrast to "phoming.manual_home",
             #       which additionally requires a toolhead object.
             #       It turns out that, if not provided, HomingMove
             #       will get the main toolhead by lookup and use it.
-            # NOTE: the method is passed "pos", which is "min_position"
+            # NOTE: The method is passed "pos", which is "min_position"
             #       parameter from the "z_stepper" section, and the
-            #       current XYE toolhead coordinates (see notes above). 
-            epos = phoming.probing_move(self.mcu_probe, pos, speed)
-
-=======
+            #       current XYE toolhead coordinates (see notes above).
             epos = self.mcu_probe.probing_move(pos, speed)
->>>>>>> b7f7b8a3
+
         except self.printer.command_error as e:
             # NOTE: the "fail" logic of the G38 gcode could be
             #       based on this behaviour.
